// paymaster-relay/src/rpc.rs
// This file will contain the JSON-RPC API definition and implementation.

use std::str::FromStr;

use alloy_primitives::{Address as AlloyAddress, Bytes, U256};
use async_trait::async_trait;
use ethers::types::Address;
<<<<<<< HEAD
use jsonrpsee::{core::RpcResult, proc_macros::rpc};
=======
use jsonrpsee::{proc_macros::rpc, types::ErrorObjectOwned};
>>>>>>> 9c752abe
use rundler_types::{chain::ChainSpec, v0_6, v0_7, UserOperationVariant};
use serde::{Deserialize, Serialize};

use crate::service::PaymasterRelayService;

/// Parse a number string that can be either hex (0x prefix) or decimal
fn parse_hex_or_decimal(s: &str) -> Result<u128, String> {
    if s.starts_with("0x") || s.starts_with("0X") {
        u128::from_str_radix(&s[2..], 16).map_err(|e| format!("Invalid hex number: {}", e))
    } else {
        s.parse::<u128>()
            .map_err(|e| format!("Invalid decimal number: {}", e))
    }
}

/// Simplified UserOperation structure for JSON-RPC deserialization
#[derive(Debug, Clone, Serialize, Deserialize)]
#[serde(rename_all = "camelCase")]
pub struct JsonUserOperation {
    pub sender: String,
    pub nonce: String,
    pub call_data: String,
    pub call_gas_limit: String,
    pub verification_gas_limit: String,
    pub pre_verification_gas: String,
    pub max_fee_per_gas: String,
    pub max_priority_fee_per_gas: String,
    pub signature: String,
    // v0.6 fields
    pub init_code: Option<String>,
    pub paymaster_and_data: Option<String>,
    // v0.7 fields
    pub factory: Option<String>,
    pub factory_data: Option<String>,
    pub paymaster: Option<String>,
    pub paymaster_verification_gas_limit: Option<String>,
    pub paymaster_post_op_gas_limit: Option<String>,
    pub paymaster_data: Option<String>,
}

impl TryInto<UserOperationVariant> for JsonUserOperation {
    type Error = String;

    fn try_into(self) -> Result<UserOperationVariant, Self::Error> {
        let chain_spec = ChainSpec::default(); // Use default for now

        // Parse common fields
        let sender = AlloyAddress::from_str(&self.sender)
            .map_err(|e| format!("Invalid sender address: {}", e))?;
        let nonce = U256::from_str(&self.nonce).map_err(|e| format!("Invalid nonce: {}", e))?;
        let call_data =
            Bytes::from_str(&self.call_data).map_err(|e| format!("Invalid call_data: {}", e))?;
        let call_gas_limit = parse_hex_or_decimal(&self.call_gas_limit)
            .map_err(|e| format!("Invalid call_gas_limit: {}", e))?;
        let verification_gas_limit = parse_hex_or_decimal(&self.verification_gas_limit)
            .map_err(|e| format!("Invalid verification_gas_limit: {}", e))?;
        let pre_verification_gas = parse_hex_or_decimal(&self.pre_verification_gas)
            .map_err(|e| format!("Invalid pre_verification_gas: {}", e))?;
        let max_fee_per_gas = parse_hex_or_decimal(&self.max_fee_per_gas)
            .map_err(|e| format!("Invalid max_fee_per_gas: {}", e))?;
        let max_priority_fee_per_gas = parse_hex_or_decimal(&self.max_priority_fee_per_gas)
            .map_err(|e| format!("Invalid max_priority_fee_per_gas: {}", e))?;
        let signature =
            Bytes::from_str(&self.signature).map_err(|e| format!("Invalid signature: {}", e))?;

        // Check if this is v0.6 or v0.7 based on field presence
        if self.init_code.is_some() || self.paymaster_and_data.is_some() {
            // v0.6 format
            let init_code = if let Some(ic) = self.init_code {
                Bytes::from_str(&ic).map_err(|e| format!("Invalid init_code: {}", e))?
            } else {
                Bytes::new()
            };
            let paymaster_and_data = if let Some(pad) = self.paymaster_and_data {
                Bytes::from_str(&pad).map_err(|e| format!("Invalid paymaster_and_data: {}", e))?
            } else {
                Bytes::new()
            };

            let uo = v0_6::UserOperationBuilder::new(
                &chain_spec,
                v0_6::UserOperationRequiredFields {
                    sender,
                    nonce,
                    init_code,
                    call_data,
                    call_gas_limit,
                    verification_gas_limit,
                    pre_verification_gas,
                    max_fee_per_gas,
                    max_priority_fee_per_gas,
                    paymaster_and_data,
                    signature,
                },
            )
            .build();

            Ok(UserOperationVariant::V0_6(uo))
        } else {
            // v0.7 format
            let mut builder = v0_7::UserOperationBuilder::new(
                &chain_spec,
                v0_7::UserOperationRequiredFields {
                    sender,
                    nonce,
                    call_data,
                    call_gas_limit,
                    verification_gas_limit,
                    pre_verification_gas,
                    max_fee_per_gas,
                    max_priority_fee_per_gas,
                    signature,
                },
            );

            // Handle optional v0.7 fields
            if let Some(factory) = self.factory {
                let factory_addr = AlloyAddress::from_str(&factory)
                    .map_err(|e| format!("Invalid factory address: {}", e))?;
                let factory_data = if let Some(fd) = self.factory_data {
                    Bytes::from_str(&fd).map_err(|e| format!("Invalid factory_data: {}", e))?
                } else {
                    Bytes::new()
                };
                builder = builder.factory(factory_addr, factory_data);
            }

            if let Some(paymaster) = self.paymaster {
                let paymaster_addr = AlloyAddress::from_str(&paymaster)
                    .map_err(|e| format!("Invalid paymaster address: {}", e))?;
                let paymaster_verification_gas_limit = if let Some(pvgl) =
                    self.paymaster_verification_gas_limit
                {
                    parse_hex_or_decimal(&pvgl)
                        .map_err(|e| format!("Invalid paymaster_verification_gas_limit: {}", e))?
                } else {
                    0
                };
                let paymaster_post_op_gas_limit =
                    if let Some(ppogl) = self.paymaster_post_op_gas_limit {
                        parse_hex_or_decimal(&ppogl)
                            .map_err(|e| format!("Invalid paymaster_post_op_gas_limit: {}", e))?
                    } else {
                        0
                    };
                let paymaster_data = if let Some(pd) = self.paymaster_data {
                    Bytes::from_str(&pd).map_err(|e| format!("Invalid paymaster_data: {}", e))?
                } else {
                    Bytes::new()
                };
                builder = builder.paymaster(
                    paymaster_addr,
                    paymaster_verification_gas_limit,
                    paymaster_post_op_gas_limit,
                    paymaster_data,
                );
            }

            let uo = builder.build();
            Ok(UserOperationVariant::V0_7(uo))
        }
    }
}

// Simple RPC request/response types for JSON handling
#[derive(Debug, Clone, Serialize, Deserialize)]
pub struct SponsorUserOperationRequest {
    pub user_op: serde_json::Value,
    pub entry_point: String,
}

#[derive(Debug, Clone, Serialize, Deserialize)]
pub struct SponsorUserOperationResponse {
    pub user_op_hash: String,
}

<<<<<<< HEAD
/// Paymaster Relay API
#[rpc(client, server, namespace = "pm")]
pub trait PaymasterRelayApi {
    /// Sponsors a user operation by adding paymaster data and signing
=======
#[rpc(client, server, namespace = "pm")]
#[async_trait]
pub trait PaymasterRelayApi {
>>>>>>> 9c752abe
    #[method(name = "sponsorUserOperation")]
    async fn sponsor_user_operation(
        &self,
        user_op: serde_json::Value,
        entry_point: String,
<<<<<<< HEAD
    ) -> RpcResult<String>;
=======
    ) -> Result<String, ErrorObjectOwned>;
>>>>>>> 9c752abe
}

pub struct PaymasterRelayApiServerImpl {
    pub service: std::sync::Arc<PaymasterRelayService>,
}

#[async_trait]
impl PaymasterRelayApiServer for PaymasterRelayApiServerImpl {
    async fn sponsor_user_operation(
        &self,
        user_op: serde_json::Value,
        entry_point: String,
<<<<<<< HEAD
    ) -> RpcResult<String> {
=======
    ) -> Result<String, ErrorObjectOwned> {
>>>>>>> 9c752abe
        // Convert JSON to UserOperation
        let json_user_op: JsonUserOperation = serde_json::from_value(user_op).map_err(|e| {
            ErrorObjectOwned::owned(
                -32602,
                "Invalid user operation format",
                Some(format!("JSON parsing error: {}", e)),
            )
        })?;

        let user_op_variant: UserOperationVariant = json_user_op
            .try_into()
            .map_err(|e| ErrorObjectOwned::owned(-32602, "Invalid user operation data", Some(e)))?;

        let entry_point_addr = Address::from_str(&entry_point).map_err(|e| {
            ErrorObjectOwned::owned(
                -32602,
                "Invalid entry point address",
                Some(format!("Address parsing error: {}", e)),
            )
        })?;

        // Call the service
        match self
            .service
            .sponsor_user_operation(user_op_variant, entry_point_addr)
            .await
        {
            Ok(hash) => Ok(format!("0x{:x}", hash)),
            Err(e) => Err(e.into()),
        }
    }
}

/// Helper function to convert JsonUserOperation to UserOperationVariant
/// This is used by both RPC and REST API endpoints
pub fn json_user_operation_to_user_operation_variant(
    json_user_op: JsonUserOperation,
) -> Result<UserOperationVariant, String> {
    json_user_op.try_into()
}<|MERGE_RESOLUTION|>--- conflicted
+++ resolved
@@ -6,11 +6,7 @@
 use alloy_primitives::{Address as AlloyAddress, Bytes, U256};
 use async_trait::async_trait;
 use ethers::types::Address;
-<<<<<<< HEAD
-use jsonrpsee::{core::RpcResult, proc_macros::rpc};
-=======
 use jsonrpsee::{proc_macros::rpc, types::ErrorObjectOwned};
->>>>>>> 9c752abe
 use rundler_types::{chain::ChainSpec, v0_6, v0_7, UserOperationVariant};
 use serde::{Deserialize, Serialize};
 
@@ -187,26 +183,15 @@
     pub user_op_hash: String,
 }
 
-<<<<<<< HEAD
-/// Paymaster Relay API
-#[rpc(client, server, namespace = "pm")]
-pub trait PaymasterRelayApi {
-    /// Sponsors a user operation by adding paymaster data and signing
-=======
 #[rpc(client, server, namespace = "pm")]
 #[async_trait]
 pub trait PaymasterRelayApi {
->>>>>>> 9c752abe
     #[method(name = "sponsorUserOperation")]
     async fn sponsor_user_operation(
         &self,
         user_op: serde_json::Value,
         entry_point: String,
-<<<<<<< HEAD
-    ) -> RpcResult<String>;
-=======
     ) -> Result<String, ErrorObjectOwned>;
->>>>>>> 9c752abe
 }
 
 pub struct PaymasterRelayApiServerImpl {
@@ -219,11 +204,7 @@
         &self,
         user_op: serde_json::Value,
         entry_point: String,
-<<<<<<< HEAD
-    ) -> RpcResult<String> {
-=======
     ) -> Result<String, ErrorObjectOwned> {
->>>>>>> 9c752abe
         // Convert JSON to UserOperation
         let json_user_op: JsonUserOperation = serde_json::from_value(user_op).map_err(|e| {
             ErrorObjectOwned::owned(
