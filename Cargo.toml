[package]
name = "alchemy-bundler"
version = "0.1.0"
edition = "2021"

# See more keys and their definitions at https://doc.rust-lang.org/cargo/reference/manifest.html

[dependencies]
anyhow = "1.0.68"
clap = { version = "4.1.4", features = ["derive", "env"] }
ethers = { version = "1.0.2", features = ["ws"] }
jsonrpsee = { version = "0.16.2", features = ["macros", "server"] }
prost = "0.11.6"
serde = { version = "1.0.152", features = ["derive"] }
serde_json = "1.0.91"
tokio = { version = "1.25.0", features = ["macros", "rt-multi-thread", "signal"] }
tonic = "0.8.3"
tonic-reflection = "0.6.0"
tracing = "0.1.37"
tracing-subscriber = "0.3.16"
tracing-appender = "0.2.2"
metrics = "0.20.1"
metrics-exporter-prometheus = "0.11.0"
metrics-util = "0.14.0"
parking_lot = "0.12.1"
dotenv = "0.15.0"
<<<<<<< HEAD
thiserror = "1.0.38"
parse-display = "0.8.0"
indexmap = "1.9.2"
=======
chrono = "0.4.23"
thiserror = "1.0.38"
parse-display = "0.8.0"
strum = { version = "0.24.1", features = ["derive"] }
>>>>>>> a1e26765

[build-dependencies]
ethers = "1.0.2"
tonic-build = "0.8.4"<|MERGE_RESOLUTION|>--- conflicted
+++ resolved
@@ -24,16 +24,11 @@
 metrics-util = "0.14.0"
 parking_lot = "0.12.1"
 dotenv = "0.15.0"
-<<<<<<< HEAD
 thiserror = "1.0.38"
 parse-display = "0.8.0"
+chrono = "0.4.23"
 indexmap = "1.9.2"
-=======
-chrono = "0.4.23"
-thiserror = "1.0.38"
-parse-display = "0.8.0"
 strum = { version = "0.24.1", features = ["derive"] }
->>>>>>> a1e26765
 
 [build-dependencies]
 ethers = "1.0.2"
