use std::sync::Arc;

use anyhow::bail;
use ethers::types::{Address, U256};
use tokio::{
    sync::{broadcast, mpsc},
    try_join,
};
use tonic::transport::Server;

<<<<<<< HEAD
use crate::common::protos::op_pool::op_pool_server::OpPoolServer;
use crate::common::protos::op_pool::OP_POOL_FILE_DESCRIPTOR_SET;
use crate::op_pool::events::EventListener;
use crate::op_pool::mempool::uo_pool::UoPool;
use crate::op_pool::server::OpPoolImpl;
=======
use crate::common::protos::op_pool::{op_pool_server::OpPoolServer, OP_POOL_FILE_DESCRIPTOR_SET};
use crate::op_pool::{
    events::EventListener,
    mempool::uo_pool::UoPool,
    reputation::{HourlyMovingAverageReputation, ReputationParams},
    server::OpPoolImpl,
};
>>>>>>> a1e26765

pub struct Args {
    pub port: u16,
    pub host: String,
    pub entry_point: Address,
    pub chain_id: U256,
    pub ws_url: String,
}

pub async fn run(
    args: Args,
    mut shutdown_rx: broadcast::Receiver<()>,
    _shutdown_scope: mpsc::Sender<()>,
) -> anyhow::Result<()> {
    let addr = format!("{}:{}", args.host, args.port).parse()?;
    tracing::info!("Starting server on {}", addr);
    tracing::info!("Entry point: {}", args.entry_point);
    tracing::info!("Chain id: {}", args.chain_id);
    tracing::info!("Websocket url: {}", args.ws_url);

    // Events listener
    let event_listener = match EventListener::connect(args.ws_url, args.entry_point).await {
        Ok(listener) => listener,
        Err(e) => {
            tracing::error!("Failed to connect to events listener: {:?}", e);
            bail!("Failed to connect to events listener: {e:?}")
        }
    };
    tracing::info!("Connected to events listener");
<<<<<<< HEAD
    // TODO: This is commented out because it doesn't compile.
    // let callback_mp = Arc::clone(&mp);
    // event_listener.subscribe(move |new_block| {
    //     callback_mp.on_new_block(new_block);
    // });
=======
>>>>>>> a1e26765

    // Reputation manager
    let reputation = Arc::new(HourlyMovingAverageReputation::new(
        ReputationParams::bundler_default(),
    ));
    // Start reputation manager
    let reputation_runner = Arc::clone(&reputation);
    tokio::spawn(async move { reputation_runner.run().await });

    // Mempool
    let mp = Arc::new(UoPool::new(
        args.entry_point,
        args.chain_id,
        Arc::clone(&reputation),
    ));
    // Start mempool
    let mempool_shutdown = shutdown_rx.resubscribe();
    let mempool_events = event_listener.subscribe();
    let mp_runner = Arc::clone(&mp);
    tokio::spawn(async move { mp_runner.run(mempool_events, mempool_shutdown).await });

    // Start events listener
    let event_listener_shutdown = shutdown_rx.resubscribe();
    let events_listener_handle = tokio::spawn(async move {
        event_listener
            .listen_with_shutdown(event_listener_shutdown)
            .await
    });

    // gRPC server
    let op_pool_server = OpPoolServer::new(OpPoolImpl::new(args.chain_id, mp));
    let reflection_service = tonic_reflection::server::Builder::configure()
        .register_encoded_file_descriptor_set(OP_POOL_FILE_DESCRIPTOR_SET)
        .build()?;

    let server_handle = tokio::spawn(async move {
        Server::builder()
            .add_service(op_pool_server)
            .add_service(reflection_service)
            .serve_with_shutdown(addr, async move {
                shutdown_rx
                    .recv()
                    .await
                    .expect("should have received shutdown signal")
            })
            .await
    });

    match try_join!(server_handle, events_listener_handle) {
        Ok(_) => {
            tracing::info!("Server shutdown");
            Ok(())
        }
        Err(e) => {
            tracing::error!("OP Pool server error: {e:?}");
            bail!("Server error: {e:?}")
        }
    }
}<|MERGE_RESOLUTION|>--- conflicted
+++ resolved
@@ -7,14 +7,6 @@
     try_join,
 };
 use tonic::transport::Server;
-
-<<<<<<< HEAD
-use crate::common::protos::op_pool::op_pool_server::OpPoolServer;
-use crate::common::protos::op_pool::OP_POOL_FILE_DESCRIPTOR_SET;
-use crate::op_pool::events::EventListener;
-use crate::op_pool::mempool::uo_pool::UoPool;
-use crate::op_pool::server::OpPoolImpl;
-=======
 use crate::common::protos::op_pool::{op_pool_server::OpPoolServer, OP_POOL_FILE_DESCRIPTOR_SET};
 use crate::op_pool::{
     events::EventListener,
@@ -22,7 +14,6 @@
     reputation::{HourlyMovingAverageReputation, ReputationParams},
     server::OpPoolImpl,
 };
->>>>>>> a1e26765
 
 pub struct Args {
     pub port: u16,
@@ -52,14 +43,6 @@
         }
     };
     tracing::info!("Connected to events listener");
-<<<<<<< HEAD
-    // TODO: This is commented out because it doesn't compile.
-    // let callback_mp = Arc::clone(&mp);
-    // event_listener.subscribe(move |new_block| {
-    //     callback_mp.on_new_block(new_block);
-    // });
-=======
->>>>>>> a1e26765
 
     // Reputation manager
     let reputation = Arc::new(HourlyMovingAverageReputation::new(
